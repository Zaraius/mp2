--- conflicted
+++ resolved
@@ -1072,15 +1072,7 @@
 
         gamma = self.l3 * sin(theta3_list[0])
         beta = np.arcsin(gamma / L)
-<<<<<<< HEAD
-        theta_2 = alpha - beta + np.pi/2
-        theta_2 = alpha - beta + (np.pi / 2)
-        print(f"theta's are : {theta_1}, {theta_2}, {theta_3}")
-        self.theta[1], self.theta[2] = theta_2, theta_3
-        self.calc_forward_kinematics(self.theta, radians=True)
-=======
         theta2_list.append(alpha - beta + np.pi/2)
->>>>>>> 6708c97b
 
         gamma = self.l3 * sin(theta3_list[1])
         beta = np.arcsin(gamma / L)
