--- conflicted
+++ resolved
@@ -1004,7 +1004,6 @@
         beta2 = np.arcsin(gamma2 / L)
         theta2_list.append(alpha + beta2 - np.pi / 2)
 
-<<<<<<< HEAD
 
         # We compute R_0_3 by plugging in thetas 1 2 and 3 into the rotation matrix
         # multiply wrist pos: R_3_5 = (R_0_3)^T * R_0_6 (transpose is the same thing as inverse in this case)
@@ -1013,18 +1012,6 @@
         # they are associated with. We can matrix multiply symbolically R_3_4 and R_4_5 which 
         # will symbolically make R_3_5. With these, there are a few cos and sin functions that standalone with a theta 
         # (ex. r_3_5[1,2] = sin(theta4)). With some simple inverse trigonometric functions, we can find what the theta values are.       
-=======
-        # multiply wrist pos * H_6_0
-
-        # we have end effector pos and rotation (frame)
-        # euler to rotm to make the DH matrix using ^
-        # Inverse that so you have H_6_0
-        # H @ [0 0 -l4-l5 1] --> [x y z] (in frame 0)
-        # we can inverse the 0_6 to make it a 6_0 which means we now can get the base position from the end effector
-        # then we can
-
-        # compute r_0-3
->>>>>>> 215cad63
 
         # looping through all combinations of theta 1 2 to get all combinations of theta 4 and 5
         for i in range(2):
