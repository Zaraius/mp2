--- conflicted
+++ resolved
@@ -884,7 +884,6 @@
         self.DH = np.zeros((5, 4))
         self.T = np.zeros((self.num_dof, 4, 4))
 
-<<<<<<< HEAD
         ########################################
 
         # Define DH matrix for Hiwonder 6 DOF robot arm car
@@ -911,9 +910,6 @@
 
         ########################################
 
-=======
-    
->>>>>>> ca5b1ff3
     def calc_forward_kinematics(self, theta: list, radians=False):
         """
         Calculate forward kinematics based on the provided joint angles.
@@ -959,9 +955,6 @@
         # theta 2,3 have 2 solutions (elbow up, elbow down)
         # r has 2 solutions {r = -sqrt(x^2 + y^2), r = +sqrt(x^2 + y^2)}
         ########################################
-
-        ########################################
-<<<<<<< HEAD
         # Solve theta 1
         x, y = EE.x, EE.y
         theta_1 = np.arctan2(y, x)
@@ -998,13 +991,18 @@
         print(f"theta's are : {theta_1}, {theta_2}, {theta_3}")
         self.theta[1], self.theta[2] = theta_2, theta_3
         # print(f"theta 1, 2, 3 are {theta_1}, {theta_2}, {theta_3}")
-=======
+
+        ########################################
+
+    def calc_numerical_ik(self, EE: EndEffector, tol=0.01, ilimit=50):
+        """Calculate numerical inverse kinematics based on input coordinates."""
+
+        ########################################
 
         # insert your code here
         # FIX FORWARD KINEMATICS TO BE STRAIGHT UP
         # Solve theta 1
         # multiply wrist pos * H_6_0
->>>>>>> ca5b1ff3
 
         # we have end effector pos and rotation (frame)
         # euler to rotm to make the DH matrix using ^
