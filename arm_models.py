from math import sqrt, sin, cos, atan, atan2, degrees
import numpy as np
from matplotlib.figure import Figure
from helper_fcns.utils import (
    EndEffector,
    rotm_to_euler,
    euler_to_rotm,
    check_joint_limits,
    dh_to_matrix,
    near_zero,
)

PI = 3.1415926535897932384
np.set_printoptions(precision=3)


class Robot:
    """
    Represents a robot manipulator with various kinematic configurations.
    Provides methods to calculate forward kinematics, inverse kinematics, and velocity kinematics.
    Also includes methods to visualize the robot's motion and state in 3D.

    Attributes:
        num_joints (int): Number of joints in the robot.
        ee_coordinates (list): List of end-effector coordinates.
        robot (object): The robot object (e.g., TwoDOFRobot, ScaraRobot, etc.).
        origin (list): Origin of the coordinate system.
        axes_length (float): Length of the axes for visualization.
        point_x, point_y, point_z (list): Lists to store coordinates of points for visualization.
        show_animation (bool): Whether to show the animation or not.
        plot_limits (list): Limits for the plot view.
        fig (matplotlib.figure.Figure): Matplotlib figure for 3D visualization.
        sub1 (matplotlib.axes._subplots.Axes3DSubplot): Matplotlib 3D subplot.
    """

    def __init__(self, type="2-dof", show_animation: bool = True):
        """
        Initializes a robot with a specific configuration based on the type.

        Args:
            type (str, optional): Type of robot (e.g., '2-dof', 'scara', '5-dof'). Defaults to '2-dof'.
            show_animation (bool, optional): Whether to show animation of robot movement. Defaults to True.
        """
        if type == "2-dof":
            self.num_joints = 2
            self.ee_coordinates = ["X", "Y"]
            self.robot = TwoDOFRobot()

        elif type == "scara":
            self.num_joints = 3
            self.ee_coordinates = ["X", "Y", "Z", "Theta"]
            self.robot = ScaraRobot()

        elif type == "5-dof":
            self.num_joints = 5
            self.ee_coordinates = ["X", "Y", "Z", "RotX", "RotY", "RotZ"]
            self.robot = FiveDOFRobot()

        self.origin = [0.0, 0.0, 0.0]
        self.axes_length = 0.075
        self.point_x, self.point_y, self.point_z = [], [], []
        self.show_animation = show_animation
        self.plot_limits = [0.75, 0.75, 1.0]

        if self.show_animation:
            self.fig = Figure(figsize=(12, 10), dpi=100)
            self.sub1 = self.fig.add_subplot(1, 1, 1, projection="3d")
            self.fig.suptitle("Manipulator Kinematics Visualization", fontsize=16)

        # initialize figure plot
        self.init_plot()

    def init_plot(self):
        """Initializes the plot by calculating the robot's points and calling the plot function."""
        self.robot.calc_robot_points()
        self.plot_3D()

    def update_plot(self, pose=None, angles=None, soln=0, numerical=False):
        """
        Updates the robot's state based on new pose or joint angles and updates the visualization.

        Args:
            pose (EndEffector, optional): Desired end-effector pose for inverse kinematics.
            angles (list, optional): Joint angles for forward kinematics.
            soln (int, optional): The inverse kinematics solution to use (0 or 1).
            numerical (bool, optional): Whether to use numerical inverse kinematics.
        """

        if pose is not None:  # Inverse kinematics case
            if not numerical:
                self.robot.calc_inverse_kinematics(pose, soln=soln)
            else:
                self.robot.calc_numerical_ik(pose, tol=0.02, ilimit=50)
        elif angles is not None:  # Forward kinematics case
            self.robot.calc_forward_kinematics(angles, radians=False)
        else:
            return
        self.plot_3D()

    def move_velocity(self, vel):
        """
        Moves the robot based on a given velocity input.

        Args:
            vel (list): Velocity input for the robot.
        """
        self.robot.calc_velocity_kinematics(vel)
        self.plot_3D()

    def draw_line_3D(self, p1, p2, format_type: str = "k-"):
        """
        Draws a 3D line between two points.

        Args:
            p1 (list): Coordinates of the first point.
            p2 (list): Coordinates of the second point.
            format_type (str, optional): The format of the line. Defaults to "k-".
        """
        self.sub1.plot([p1[0], p2[0]], [p1[1], p2[1]], [p1[2], p2[2]], format_type)

    def draw_ref_line(self, point, axes=None, ref="xyz"):
        """
        Draws reference lines from a given point along specified axes.

        Args:
            point (list): The coordinates of the point to draw from.
            axes (matplotlib.axes, optional): The axes on which to draw the reference lines.
            ref (str, optional): Which reference axes to draw ('xyz', 'xy', or 'xz'). Defaults to 'xyz'.
        """
        line_width = 0.7
        if ref == "xyz":
            axes.plot(
                [point[0], self.plot_limits[0]],
                [point[1], point[1]],
                [point[2], point[2]],
                "b--",
                linewidth=line_width,
            )  # X line
            axes.plot(
                [point[0], point[0]],
                [point[1], self.plot_limits[1]],
                [point[2], point[2]],
                "b--",
                linewidth=line_width,
            )  # Y line
            axes.plot(
                [point[0], point[0]],
                [point[1], point[1]],
                [point[2], 0.0],
                "b--",
                linewidth=line_width,
            )  # Z line
        elif ref == "xy":
            axes.plot(
                [point[0], self.plot_limits[0]],
                [point[1], point[1]],
                "b--",
                linewidth=line_width,
            )  # X line
            axes.plot(
                [point[0], point[0]],
                [point[1], self.plot_limits[1]],
                "b--",
                linewidth=line_width,
            )  # Y line
        elif ref == "xz":
            axes.plot(
                [point[0], self.plot_limits[0]],
                [point[2], point[2]],
                "b--",
                linewidth=line_width,
            )  # X line
            axes.plot(
                [point[0], point[0]], [point[2], 0.0], "b--", linewidth=line_width
            )  # Z line

    def plot_3D(self):
        """
        Plots the 3D visualization of the robot, including the robot's links, end-effector, and reference frames.
        """
        self.sub1.cla()
        self.point_x.clear()
        self.point_y.clear()
        self.point_z.clear()

        EE = self.robot.ee

        # draw lines to connect the points
        for i in range(len(self.robot.points) - 1):
            self.draw_line_3D(self.robot.points[i], self.robot.points[i + 1])

        # draw the points
        for i in range(len(self.robot.points)):
            self.point_x.append(self.robot.points[i][0])
            self.point_y.append(self.robot.points[i][1])
            self.point_z.append(self.robot.points[i][2])
        self.sub1.plot(
            self.point_x,
            self.point_y,
            self.point_z,
            marker="o",
            markerfacecolor="m",
            markersize=12,
        )

        # draw the EE
        self.sub1.plot(EE.x, EE.y, EE.z, "bo")
        # draw the base reference frame
        self.draw_line_3D(
            self.origin,
            [self.origin[0] + self.axes_length, self.origin[1], self.origin[2]],
            format_type="r-",
        )
        self.draw_line_3D(
            self.origin,
            [self.origin[0], self.origin[1] + self.axes_length, self.origin[2]],
            format_type="g-",
        )
        self.draw_line_3D(
            self.origin,
            [self.origin[0], self.origin[1], self.origin[2] + self.axes_length],
            format_type="b-",
        )
        # draw the EE reference frame
        self.draw_line_3D([EE.x, EE.y, EE.z], self.robot.EE_axes[0], format_type="r-")
        self.draw_line_3D([EE.x, EE.y, EE.z], self.robot.EE_axes[1], format_type="g-")
        self.draw_line_3D([EE.x, EE.y, EE.z], self.robot.EE_axes[2], format_type="b-")
        # draw reference / trace lines
        self.draw_ref_line([EE.x, EE.y, EE.z], self.sub1, ref="xyz")

        # add text at bottom of window
        pose_text = "End-effector Pose:[ "
        pose_text += f"X: {round(EE.x,4)},  "
        pose_text += f"Y: {round(EE.y,4)},  "
        pose_text += f"Z: {round(EE.z,4)},  "
        pose_text += f"RotX: {round(EE.rotx,4)},  "
        pose_text += f"RotY: {round(EE.roty,4)},  "
        pose_text += f"RotZ: {round(EE.rotz,4)}  "
        pose_text += " ]"

        theta_text = "Joint Positions (deg/m):     ["
        print(f"{self.robot.theta}")
        for i in range(self.num_joints):
            theta_text += f" {round(np.rad2deg(self.robot.theta[i]),4)}, "
        theta_text += " ]"

        textstr = pose_text + "\n" + theta_text
        self.sub1.text2D(
            0.3, 0.02, textstr, fontsize=13, transform=self.fig.transFigure
        )

        self.sub1.set_xlim(-self.plot_limits[0], self.plot_limits[0])
        self.sub1.set_ylim(-self.plot_limits[1], self.plot_limits[1])
        self.sub1.set_zlim(0, self.plot_limits[2])
        self.sub1.set_xlabel("x [m]")
        self.sub1.set_ylabel("y [m]")


class TwoDOFRobot:
    """
    Represents a 2-degree-of-freedom (DOF) robot arm with two joints and one end effector.
    Includes methods for calculating forward kinematics (FPK), inverse kinematics (IPK),
    and velocity kinematics (VK).

    Attributes:
        l1 (float): Length of the first arm segment.
        l2 (float): Length of the second arm segment.
        theta (list): Joint angles.
        theta_limits (list): Joint limits for each joint.
        ee (EndEffector): The end effector object.
        points (list): List of points representing the robot's configuration.
        num_dof (int): The number of degrees of freedom (2 for this robot).
    """

    def __init__(self):
        """
        Initializes a 2-DOF robot with default arm segment lengths and joint angles.
        """
        self.l1 = 0.30  # Length of the first arm segment
        self.l2 = 0.25  # Length of the second arm segment

        self.theta = [0.0, 0.0]  # Joint angles (in radians)
        #print(f"NORMAL SELF.THETA {self.theta}")
        self.theta_limits = [[-PI, PI], [-PI + 0.261, PI - 0.261]]  # Joint limits

        self.ee = EndEffector()  # The end-effector object
        self.num_dof = 2  # Number of degrees of freedom
        self.points = [None] * (self.num_dof + 1)  # List to store robot points

    def calc_forward_kinematics(self, theta: list, radians=False):
        """
        Calculates the forward kinematics for the robot based on the joint angles.

        Args:
            theta (list): Joint angles.
            radians (bool, optional): Whether the angles are in radians or degrees. Defaults to False.
        """

        ########################################
        if not radians:
            # Convert degrees to radians if the input is in degrees
            # self.theta[0] = np.deg2rad(theta[0])
            # self.theta[1] = np.deg2rad(theta[1])
            self.theta[0] = theta[0] * PI / 180
            self.theta[1] = theta[1] * PI / 180

        else:
            self.theta = theta

        # Ensure that the joint angles respect the joint limits
        for i, th in enumerate(self.theta):
            self.theta[i] = np.clip(
                th, self.theta_limits[i][0], self.theta_limits[i][1]
            )

        ########################################

        # Update the robot configuration (i.e., the positions of the joints and end effector)
        self.calc_robot_points()

    def calc_inverse_kinematics(self, EE: EndEffector, soln=0):
        """
        Calculates the inverse kinematics (IK) for a given end effector position.

        Args:
            EE (EndEffector): The end effector object containing the target position (x, y).
            soln (int, optional): The solution branch to use. Defaults to 0 (first solution).
        """

        x, y = EE.x, EE.y
        l1, l2 = self.l1, self.l2

        # Move robot slightly out of zero configuration to avoid singularity
        if all(th == 0.0 for th in self.theta):
            self.theta = [
                self.theta[i] + np.random.rand() * 0.01 for i in range(self.num_dof)
            ]

        try:
            if soln == 0:
                # Solution 0: Calculate joint angles using cosine rule
                beta = np.arccos((l1**2 + l2**2 - x**2 - y**2) / (2 * l1 * l2))
                print(f"{beta=}")
                self.theta[1] = PI - beta
                c2 = np.cos(self.theta[1])
                s2 = np.sin(self.theta[1])

                alpha = atan2((l2 * s2), (l1 + l2 * c2))
                gamma = atan2(y, x)
                self.theta[0] = gamma - alpha
            elif soln == 1:
                # Solution 1: Alternative calculation for theta_1 and theta_2
                beta = np.arccos((l1**2 + l2**2 - x**2 - y**2) / (2 * l1 * l2))
                self.theta[1] = beta - PI
                c2 = np.cos(self.theta[1])
                s2 = np.sin(self.theta[1])

                alpha = atan2((l2 * s2), (l1 + l2 * c2))
                gamma = atan2(y, x)
                self.theta[0] = gamma - alpha
            else:
                raise ValueError("Invalid IK solution specified!")

            if not check_joint_limits(self.theta, self.theta_limits):
                print(
                    f"\n [ERROR] Joint limits exceeded! \n \
                      Desired joints are {self.theta} \n \
                      Joint limits are {self.theta_limits}"
                )
                raise ValueError

        except RuntimeWarning:
            print("[ERROR] Joint limits exceeded (runtime issue).")

        # Calculate robot points based on the updated joint angles
        self.calc_robot_points()

    def calc_numerical_ik(self, EE: EndEffector, tol=0.01, ilimit=50):
        """
        Calculates numerical inverse kinematics (IK) based on input end effector coordinates.

        Args:
            EE (EndEffector): The end effector object containing the target position (x, y).
            tol (float, optional): The tolerance for the solution. Defaults to 0.01.
            ilimit (int, optional): The maximum number of iterations. Defaults to 50.
        """

        x, y = EE.x, EE.y

        ########################################

        # insert your code here
        for i in range(ilimit):

            error = np.array([x, y]) - np.array(
                self.solve_forward_kinematics(self.theta, radians=True)
            )
            print(f"{error=}")
            print(f"{self.theta=}")
            if np.linalg.norm(error) > tol:
                self.theta = self.theta + np.dot(self.inverse_jacobian(), error)
            else:
                break

        ########################################

        self.calc_robot_points()

    def jacobian(self, theta: list = None):
        """
        Returns the Jacobian matrix for the robot. If theta is not provided,
        the function will use the object's internal theta attribute.

        Args:
            theta (list, optional): The joint angles for the robot. Defaults to self.theta.

        Returns:
            np.ndarray: The Jacobian matrix (2x2).
        """
        # Use default values if arguments are not provided
        if theta is None:
            theta = self.theta
        return np.array(
            [
                [
                    -self.l1 * sin(theta[0]) - self.l2 * sin(theta[0] + theta[1]),
                    -self.l2 * sin(theta[0] + theta[1]),
                ],
                [
                    self.l1 * cos(theta[0]) + self.l2 * cos(theta[0] + theta[1]),
                    self.l2 * cos(theta[0] + theta[1]),
                ],
            ]
        )

    def inverse_jacobian(self):
        """
        Returns the inverse of the Jacobian matrix.

        Returns:
            np.ndarray: The inverse Jacobian matrix.
        """
        J = self.jacobian()

        lambda_constant = 0.01
        J_inv = np.transpose(J) @ np.linalg.inv(
            ((J @ np.transpose(J)) + lambda_constant**2 * np.identity(2))
        )

        return J_inv

    def calc_velocity_kinematics(self, vel: list):
        """
        Calculates the velocity kinematics for the robot based on the given velocity input.

        Args:
            vel (list): The velocity vector for the end effector [vx, vy].
        """

        # move robot slightly out of zeros singularity
        if all(th == 0.0 for th in self.theta):
            self.theta = [
                self.theta[i] + np.random.rand() * 0.02 for i in range(self.num_dof)
            ]

        # Calculate joint velocities using the inverse Jacobian
        vel = vel[:2]  # Consider only the first two components of the velocity
        thetadot = self.inverse_jacobian() @ vel

        # (Corrective measure) Ensure joint velocities stay within limits
        self.thetadot_limits = [[-PI, PI], [-PI, PI]]
        thetadot = np.clip(
            thetadot,
            [limit[0] for limit in self.thetadot_limits],
            [limit[1] for limit in self.thetadot_limits],
        )

        # Update the joint angles based on the velocity
        self.theta[0] += 0.02 * thetadot[0]
        self.theta[1] += 0.02 * thetadot[1]

        # Ensure joint angles stay within limits
        self.theta = np.clip(
            self.theta,
            [limit[0] for limit in self.theta_limits],
            [limit[1] for limit in self.theta_limits],
        )

        # Update robot points based on the new joint angles
        self.calc_robot_points()

    def solve_forward_kinematics(self, theta: list, radians=False):
        """
        Evaluates the forward kinematics based on the joint angles.

        Args:
            theta (list): The joint angles [theta_1, theta_2].
            radians (bool, optional): Whether the input angles are in radians (True) or degrees (False).
                                      Defaults to False (degrees).

        Returns:
            list: The end effector position [x, y].
        """
        if not radians:
            # theta[0] = np.deg2rad(theta[0])
            # theta[1] = np.deg2rad(theta[1])
            theta[0] = theta[0] * (np.pi / 180)
            theta[1] = theta[1] * (np.pi / 180)

        # Compute forward kinematics
        #print(f"{theta[0]=}")
        x = self.l1 * cos(theta[0]) + self.l2 * cos(theta[0] + theta[1])
        y = self.l1 * sin(theta[0]) + self.l2 * sin(theta[0] + theta[1])

        return [x, y]

    def calc_robot_points(self):
        """
        Calculates the positions of the robot's joints and the end effector.

        Updates the `points` list, storing the coordinates of the base, shoulder, elbow, and end effector.
        """

        ########################################

        # Base position
        self.points[0] = [0.0, 0.0, 0.0]
        # Shoulder joint
        self.points[1] = [
            self.l1 * cos(self.theta[0]),
            self.l1 * sin(self.theta[0]),
            0.0,
        ]
        # Elbow joint
        self.points[2] = [
            self.l1 * cos(self.theta[0]) + self.l2 * cos(self.theta[0] + self.theta[1]),
            self.l1 * sin(self.theta[0]) + self.l2 * sin(self.theta[0] + self.theta[1]),
            0.0,
        ]

        ########################################

        # Update end effector position
        self.ee.x = self.points[2][0]
        self.ee.y = self.points[2][1]
        self.ee.z = self.points[2][2]
        self.ee.rotz = self.theta[0] + self.theta[1]

        # End effector axes
        self.EE_axes = np.zeros((3, 3))
        self.EE_axes[0] = (
            np.array(
                [
                    cos(self.theta[0] + self.theta[1]),
                    sin(self.theta[0] + self.theta[1]),
                    0,
                ]
            )
            * 0.075
            + self.points[2]
        )
        self.EE_axes[1] = (
            np.array(
                [
                    -sin(self.theta[0] + self.theta[1]),
                    cos(self.theta[0] + self.theta[1]),
                    0,
                ]
            )
            * 0.075
            + self.points[2]
        )
        self.EE_axes[2] = np.array([0, 0, 1]) * 0.075 + self.points[2]


class ScaraRobot:
    """
    A class representing a SCARA (Selective Compliance Assembly Robot Arm) robot.
    This class handles the kinematics (forward, inverse, and velocity kinematics)
    and robot configuration, including joint limits and end-effector calculations.
    """

    def __init__(self):
        """
        Initializes the SCARA robot with its geometry, joint variables, and limits.
        Sets up the transformation matrices and robot points.
        """
        # Geometry of the robot (link lengths in meters)
        self.l1 = 0.35  # Base to 1st joint
        self.l2 = 0.18  # 1st joint to 2nd joint
        self.l3 = 0.15  # 2nd joint to 3rd joint
        self.l4 = 0.30  # 3rd joint to 4th joint (tool or end-effector)
        self.l5 = 0.12  # Tool offset

        # Joint variables (angles in radians)
        self.theta = [0.0, 0.0, 0.0]

        # Joint angle limits (min, max) for each joint
        self.theta_limits = [
            [-np.pi, np.pi],
            [-np.pi + 0.261, np.pi - 0.261],
            [0, self.l1 + self.l3 - self.l5],
        ]

        # End-effector (EE) object to store EE position and orientation
        self.ee = EndEffector()

        # Number of degrees of freedom and number of points to store robot configuration
        self.num_dof = 3
        self.num_points = 7
        self.points = [None] * self.num_points

        # Transformation matrices (DH parameters and resulting transformation)
        self.DH = np.zeros((5, 4))  # Denavit-Hartenberg parameters (theta, d, a, alpha)
        self.T = np.zeros((self.num_dof, 4, 4))  # Transformation matrices

       
    def calc_forward_kinematics(self, theta: list, radians=False):
        """
        Calculate Forward Kinematics (FK) based on the given joint angles.

        Args:
            theta (list): Joint angles (in radians if radians=True, otherwise in degrees).
            radians (bool): Whether the input angles are in radians (default is False).
        """
        if not radians:
            self.theta[0] = np.deg2rad(theta[0])
            self.theta[1] = np.deg2rad(theta[1])
            self.theta[2] = theta[2]  # No need to convert z-axis theta
        else:
            self.theta = theta

        # Apply joint limits after updating joint angles
        for i, th in enumerate(self.theta):
            self.theta[i] = np.clip(
                th, self.theta_limits[i][0], self.theta_limits[i][1]
            )

        # DH parameters for each joint
        ee_home = self.l3 - self.l5
        self.DH[0] = [self.theta[0], self.l1, self.l2, 0]
        self.DH[1] = [self.theta[1], ee_home, self.l4, 0]
        self.DH[2] = [0, -self.theta[2], 0, np.pi]

        # Calculate transformation matrices for each joint
        for i in range(self.num_dof):
            self.T[i] = dh_to_matrix(self.DH[i])

        # Calculate robot points (e.g., end-effector position)
        self.calc_robot_points()

    def calc_inverse_kinematics(self, EE: EndEffector, soln=0):
        """
        Calculate Inverse Kinematics (IK) based on the input end-effector coordinates.

        Args:
            EE (EndEffector): End-effector object containing desired position (x, y, z).
            soln (int): Solution index (0 or 1), for multiple possible IK solutions.
        """
        x, y, z = EE.x, EE.y, EE.z
        l1, l2, l3, l4, l5 = self.l1, self.l2, self.l3, self.l4, self.l5

        # Slightly perturb the robot from singularity at zero configuration
        if all(th == 0.0 for th in self.theta):
            self.theta = [
                self.theta[i] + np.random.rand() * 0.01 for i in range(self.num_dof)
            ]

        try:
            # Select inverse kinematics solution
            if soln == 0:
                # Calculate theta_3
                self.theta[2] = l1 + l3 - l5 - z

                # Using the cosine rule, calculate theta_2
                beta = np.arccos((l2**2 + l4**2 - x**2 - y**2) / (2 * l2 * l4))
                self.theta[1] = np.pi - beta

                # Using trigonometry, find theta_1
                c2 = np.cos(self.theta[1])
                s2 = np.sin(self.theta[1])
                alpha = np.arctan2(l4 * s2, l2 + l4 * c2)
                gamma = np.arctan2(y, x)
                self.theta[0] = gamma - alpha

            elif soln == 1:
                # Alternate solution for theta_1 and theta_2
                self.theta[2] = l1 + l3 - l5 - z
                beta = np.arccos((l2**2 + l4**2 - x**2 - y**2) / (2 * l2 * l4))
                self.theta[1] = beta - np.pi

                c2 = np.cos(self.theta[1])
                s2 = np.sin(self.theta[1])
                alpha = np.arctan2(l4 * s2, l2 + l4 * c2)
                gamma = np.arctan2(y, x)
                self.theta[0] = gamma - alpha

            else:
                raise ValueError("Invalid IK solution specified!")

            # Check joint limits and ensure validity
            if not check_joint_limits(self.theta, self.theta_limits):
                print(
                    f"\n [ERROR] Joint limits exceeded! \n \
                      Desired joints are {self.theta} \n \
                      Joint limits are {self.theta_limits}"
                )
                raise ValueError

        except Exception as e:
            print(f"Error in Inverse Kinematics: {e}")
            return

        # Recalculate Forward Kinematics to update the robot's configuration
        self.calc_forward_kinematics(self.theta, radians=True)

    def calc_velocity_kinematics(self, vel: list):
        """
        Calculate velocity kinematics and update joint velocities.

        Args:
            vel (array): Linear velocities (3D) of the end-effector.
        """
        # Ensure small deviation from singularity at the zero configuration
        if all(th == 0.0 for th in self.theta):
            self.theta = [
                self.theta[i] + np.random.rand() * 0.01 for i in range(self.num_dof)
            ]

        # Compute the inverse of the Jacobian to update joint velocities
        thetadot = self.inverse_jacobian() @ vel

        # Update joint angles based on computed joint velocities
        self.theta[0] += 0.02 * thetadot[0]
        self.theta[1] += 0.02 * thetadot[1]
        self.theta[2] -= 0.01 * thetadot[2]

        # Apply joint limits after updating joint angles
        for i, th in enumerate(self.theta):
            self.theta[i] = np.clip(
                th, self.theta_limits[i][0], self.theta_limits[i][1]
            )

        # Recalculate robot points based on updated joint angles
        self.calc_robot_points()

    def jacobian(self, theta: list = None):
        """
        Returns the Jacobian matrix for the robot. If theta is not provided,
        the function will use the object's internal theta attribute.

        Args:
            theta (list, optional): The joint angles for the robot. Defaults to self.theta.

        Returns:
            np.ndarray: The Jacobian matrix (2x2).
        """
        # Use default values if arguments are not provided
        if theta is None:
            theta = self.theta

        return np.array(
            [
                [
                    -self.l1 * sin(theta[0]) - self.l2 * sin(theta[0] + theta[1]),
                    -self.l2 * sin(theta[0] + theta[1]),
                ],
                [
                    self.l1 * cos(theta[0]) + self.l2 * cos(theta[0] + theta[1]),
                    self.l2 * cos(theta[0] + theta[1]),
                ],
            ]
        )

    def inverse_jacobian(self):
        """
        Returns the inverse of the Jacobian matrix.

        Returns:
            np.ndarray: The inverse Jacobian matrix.
        """
        J = self.jacobian()
        print(f"Determinant of J: {np.linalg.det(J)}")
        # return np.linalg.inv(self.jacobian())
        return np.linalg.pinv(self.jacobian())

    def calc_robot_points(self):
        """
        Calculate the main robot points (links and end-effector position) using the current joint angles.
        Updates the robot's points array and end-effector position.
        """
        H_01 = dh_to_matrix([self.theta[0], self.l1, self.l2, 0])
        H_12 = dh_to_matrix([self.theta[1], self.l3 - self.l5, self.l4, 0])
        H_23 = dh_to_matrix([0, -self.theta[2], 0, PI])

        # H03 = self.H_01 @ self.H_12 @ self.H_23
        self.T = [H_01, H_12, H_23]

        # Calculate transformation matrices for each joint and end-effector

        self.points[0] = np.array([0, 0, 0, 1])
        self.points[1] = np.array([0, 0, self.l1, 1])
        self.points[2] = self.T[0] @ self.points[0]
        self.points[3] = self.points[2] + np.array([0, 0, self.l3, 1])
        self.points[4] = self.T[0] @ self.T[1] @ self.points[0] + np.array(
            [0, 0, self.l5, 1]
        )
        self.points[5] = self.T[0] @ self.T[1] @ self.points[0]
        self.points[6] = self.T[0] @ self.T[1] @ self.T[2] @ self.points[0]

        self.EE_axes = (
            self.T[0] @ self.T[1] @ self.T[2] @ np.array([0.075, 0.075, 0.075, 1])
        )
        self.T_ee = self.T[0] @ self.T[1] @ self.T[2]

        # End-effector (EE) position and axes
        self.ee.x = self.points[-1][0]
        self.ee.y = self.points[-1][1]
        self.ee.z = self.points[-1][2]
        rpy = rotm_to_euler(self.T_ee[:3, :3])
        self.ee.rotx, self.ee.roty, self.ee.rotz = rpy[0], rpy[1], rpy[2]
        # EE coordinate axes
        self.EE_axes = np.zeros((3, 3))
        self.EE_axes[0] = self.T_ee[:3, 0] * 0.075 + self.points[-1][0:3]
        self.EE_axes[1] = self.T_ee[:3, 1] * 0.075 + self.points[-1][0:3]
        self.EE_axes[2] = self.T_ee[:3, 2] * 0.075 + self.points[-1][0:3]


class FiveDOFRobot:
    """
    A class to represent a 5-DOF robotic arm with kinematics calculations, including
    forward kinematics, inverse kinematics, velocity kinematics, and Jacobian computation.

    Attributes:
        l1, l2, l3, l4, l5: Link lengths of the robotic arm.
        theta: List of joint angles in radians.
        theta_limits: Joint limits for each joint.
        ee: End-effector object for storing the position and orientation of the end-effector.
        num_dof: Number of degrees of freedom (5 in this case).
        points: List storing the positions of the robot joints.
        DH: Denavit-Hartenberg parameters for each joint.
        T: Transformation matrices for each joint.
    """

    def __init__(self):
        """Initialize the robot parameters and joint limits."""
        # Link lengths
        self.l1, self.l2, self.l3, self.l4, self.l5 = 0.30, 0.15, 0.18, 0.15, 0.12

        # Joint angles (initialized to zero)
        self.theta = [0, 0, 0, 0, 0]

        # Joint limits (in radians)
        self.theta_limits = [
            [-np.pi, np.pi],
            [-np.pi / 3, np.pi],
            [-np.pi + np.pi / 12, np.pi - np.pi / 4],
            [-np.pi + np.pi / 12, np.pi - np.pi / 12],
            [-np.pi, np.pi],
        ]

        # End-effector object
        self.ee = EndEffector()

        # Robot's points
        self.num_dof = 5
        self.points = [None] * (self.num_dof + 1)

        # Denavit-Hartenberg parameters and transformation matrices
        self.DH = np.zeros((5, 4))
        self.T = np.zeros((self.num_dof, 4, 4))

        ########################################

<<<<<<< HEAD
        # Define DH matrix for Hiwonder 6 DOF robot arm car
        # Degree rotations converted to radians
        # theta, d, a, alpha
        # self.DH = [
        #     [self.theta[0], self.l1, 0, np.pi / 2],
        #     [self.theta[1], 0, self.l2, np.pi],
        #     [self.theta[2], 0, self.l3, np.pi],
        #     [self.theta[3], 0, self.l4, -np.pi / 2],
        #     [self.theta[4], self.l5, 0, 0],
        # ]

        self.DH = [
            [self.theta[0], self.l1, 0, -np.pi / 2],
            [self.theta[1] - np.pi/2 , 0, self.l2, np.pi],
=======
        self.DH = [
            [self.theta[0], self.l1, 0, np.pi / 2],
            [self.theta[1], 0, self.l2, np.pi],
>>>>>>> 5ca273fa
            [self.theta[2], 0, self.l3, np.pi],
            [self.theta[3] + np.pi / 2, 0, 0, np.pi / 2],
            [self.theta[4], self.l4 + self.l5, 0, 0],
        ]

        self.T = np.stack(
            [
                dh_to_matrix(self.DH[0]),
                dh_to_matrix(self.DH[1]),
                dh_to_matrix(self.DH[2]),
                dh_to_matrix(self.DH[3]),
                dh_to_matrix(self.DH[4]),
            ],
            axis=0,
        )
        self.J = np.zeros([5, 3])

        ########################################

    def calc_forward_kinematics(self, theta: list, radians=False):
        """
        Calculate forward kinematics based on the provided joint angles.

        Args:
            theta: List of joint angles (in degrees or radians).
            radians: Boolean flag to indicate if input angles are in radians.
        """
        ########################################

        convert_deg = np.pi / 180
        if radians:
            convert_deg = 1
        for i in range(len(theta)):
            self.DH[i][0] = theta[i] * convert_deg

        self.T = np.stack(
            [
                dh_to_matrix(self.DH[0]),
                dh_to_matrix(self.DH[1]),
                dh_to_matrix(self.DH[2]),
                dh_to_matrix(self.DH[3]),
                dh_to_matrix(self.DH[4]),
            ],
            axis=0,
        )

        ########################################

        # Calculate robot points (positions of joints)
        self.calc_robot_points()

    def calc_inverse_kinematics(self, EE: EndEffector, soln=0):
        """
        Calculate inverse kinematics to determine the joint angles based on end-effector position.

        Args:
            EE: EndEffector object containing desired position and orientation.
            soln: Optional parameter for multiple solutions (not implemented).
        """
        # KENE SAID CALCULATE ALL 8 solutions and find 4 that are feasible
        # theta 1 has 2 solutions
        # theta 2,3 have 2 solutions (elbow up, elbow down)
        # r has 2 solutions {r = -sqrt(x^2 + y^2), r = +sqrt(x^2 + y^2)}
        ########################################

<<<<<<< HEAD
=======
        # insert your code here

        x, y, z = EE.x, EE.y, EE.z
        l1, l2, l3, l4, l5 = self.l1, self.l2, self.l3, self.l4, self.l5

        # Slightly perturb the robot from singularity at zero configuration
        if all(th == 0.0 for th in self.theta):
            self.theta = [
                self.theta[i] + np.random.rand() * 0.01 for i in range(self.num_dof)
            ]

            # Select inverse kinematics solution
            if soln == 0:
               # Calculate theta 1
                self.theta[0] = atan(y/x)
               
                # Calculate theta 2 & 3 (Normal 2 DOF)
                # Solution 0: Calculate joint angles using cosine rule
                beta = np.arccos((l2**2 + l3**2 - x**2 - y**2) / (2 * l2 * l3))
                self.theta[2] = PI - beta
                c2 = np.cos(self.theta[1])
                s2 = np.sin(self.theta[1])

                alpha = atan2((l3 * s2), (l2 + l3 * c2))
                gamma = atan2(y, x)
                self.theta[1] = gamma - alpha

                # Calculate theta 3 
                PEE = [x,y,z]
                k = [0,0,1]
                R5 = "GET"
                #Pwrist = PEE - l4 - l5 * R5 @ k
            


            elif soln == 1:
                # Alternate solution for theta_1 and theta_2
                print("hi")

            else:
                raise ValueError("Invalid IK solution specified!")

            # Check joint limits and ensure validity
            if not check_joint_limits(self.theta, self.theta_limits):
                print(
                    f"\n [ERROR] Joint limits exceeded! \n \
                      Desired joints are {self.theta} \n \
                      Joint limits are {self.theta_limits}"
                )
                raise ValueError


        # Recalculate Forward Kinematics to update the robot's configuration
        self.calc_forward_kinematics(self.theta, radians=True)

        ########################################

    def calc_numerical_ik(self, EE: EndEffector, tol=0.01, ilimit=50):
        """Calculate numerical inverse kinematics based on input coordinates."""

>>>>>>> 5ca273fa
        ########################################

        # insert your code here
        # FIX FORWARD KINEMATICS TO BE STRAIGHT UP
        # Solve theta 1
        # multiply wrist pos * H_6_0

        # we have end effector pos and rotation (frame)
        # euler to rotm to make the DH matrix using ^
        # Inverse that so you have H_6_0
        # H @ [0 0 -l4-l5 1] --> [x y z] (in frame 0)
        # we can inverse the 0_6 to make it a 6_0 which means we now can get the base position from the end effector
        # then we can

        EE_euler = [EE.rotx, EE.roty, EE.rotz]
        EE_rot = euler_to_rotm(EE_euler)

        H = np.zeros((4, 4))
        H[:3, :3] = EE_rot
        H[:3, 3] = [EE.x, EE.y, EE.z]
        H[3, :] = [0, 0, 0, 1]
        # H = np.block([[EE_rot, EE_euler],
        #       [np.array([[0, 0, 0, 1]])]])
        print(f"{H=}")
        hInv = np.linalg.inv(H)

        wrist = hInv @ [0, 0, (self.l4 + self.l5), 1]

        print(wrist)
        
        # account for the 180 flip on theta 3 
        # account the arm going straight up (in the start) 
        # account for all solutions 
        

        x, y = EE.x, EE.y
        theta_1 = np.arctan2(y, x)
        self.theta[0] = theta_1

        # Find rotation of EE matrix
        EE_euler = [EE.rotx, EE.roty, EE.rotz]
        EE_rot = euler_to_rotm(EE_euler)
        print(f"{EE_rot=}")

        # Find Position of joint 3 in base frame
        P_EE = np.array([EE.x, EE.y, EE.z])
        k = np.array([0, 0, 1])
        print(f"{EE_rot @ k=}")
        P_3 = P_EE - ((self.l4 + self.l5) * (EE_rot @ k))

        print(f"{P_3=}")
        # self.l1, self.l2, self.l3, self.l4, self.l5 = 0.30, 0.15, 0.18, 0.15, 0.12

        # Solve decoupled kinematic problem in frame 1 for theta 2 & 3
        P3_x, P3_y, P3_z = P_3[0], P_3[1], P_3[2]
        L = np.sqrt(P3_x**2 + P3_y**2 + (P3_z - self.l1) ** 2)  # solve for L in 3D
        print(f"L = {L} l2 {self.l2} l3 {self.l3}")
        delta_x = np.sqrt(P3_x**2 + P3_y**2)  # solve for x displacement from 1 to 3
        delta_z = P3_z - self.l1  # solve for z displacement from 1 to 3
        alpha = np.arctan2(delta_z, delta_x)
        print(f"{(self.l2**2 + self.l3**2 - L**2) / (2 * self.l2 * self.l3)=}")
        phi = np.arccos((self.l2**2 + self.l3**2 - L**2) / (2 * self.l2 * self.l3))
        theta_3 = np.pi = phi
        gamma = self.l3 * sin(theta_3)
        beta = np.arcsin(gamma / L)
        theta_2 = alpha - beta
        self.theta[1], self.theta[2] = theta_2, theta_3
        print(f"theta 1, 2, 3 are {theta_1}, {theta_2}, {theta_3}")

        #     x, y, z = EE.x, EE.y, EE.z
        #     EE_euler = [EE.rotx, EE.roty, EE.rotz]
        #     EE_rot = euler_to_rotm(EE_euler)

        #     l1, l2, l3, l4, l5 = self.l1, self.l2, self.l3, self.l4, self.l5

        #     # Slightly perturb the robot from singularity at zero configuration
        #     if all(th == 0.0 for th in self.theta):
        #         self.theta = [
        #             self.theta[i] + np.random.rand() * 0.01 for i in range(self.num_dof)
        #         ]

        #     try:
        #         # Select inverse kinematics solution
        #         print(f"{self.T_ee=}")
        #         print(f"{self.T_ee[0,3]=}")
        #         print((l5 + l4) * self.T_ee[0, 3])
        #         r5 = EE_rot
        #         ee_pos = [x, y, z]
        #         k = [0, 0, 1]
        #         p_wrist = ee_pos - ((l4 + l5) * (r5 @ k)) #THIS IS NOT?!? CORRECT
        #         print(((l4 + l5) * (r5 @ k)))
        #         print(f"{p_wrist=}")
        #         # x3 = x - (l5 + l4) * self.T_ee[0:2, 3]
        #         # y3 = y - (l5 + l4) * self.T_ee[1, 3]
        #         # z3 = z - (l5 + l4) * self.T_ee[2, 3]

        #         x3 = p_wrist[0]
        #         y3 = p_wrist[1]
        #         z3 = p_wrist[2] - l1

        #         # this seems funky
        #         # l = sqrt((x - x3) ** 2 + (y - y3) ** 2 + (z - z3 + l1) ** 2)
        #         l = x3**2 + y3**2 + (z3 - l1)**2
        #         print(f"{l=}")
        #         if soln == 0:
        #             # self.thetas = .....
        #             # correct ???
        #             self.theta[0] = atan2(y, x)
        #             delta_a = np.sqrt(x**2 + y**2)
        #             delta_z = z - l1
        #             alpha = atan2(delta_z, delta_a)

        #             print(f"{(l2**2 + l3**2 - l**2) / (2 * l2 * l3)=}")
        #             phi = np.arccos(sqrt(l2**2 + l3**2 - l**2) / (2 * l2 * l3))
        #             self.theta[2] = np.pi - phi
        #             print(f"{self.theta[2]=}")

        #             r = l3 * sin(self.theta[2])
        #             print(f"{(r / l)=}")
        #             beta = np.arcsin(r / l)
        #             self.theta[1] = alpha - beta

        #             # find R_0_3
        #             R_0_3 = self.T[0] @ self.T[1] @ self.T[2]
        #             # find R_0_5
        #             R_0_5 = R_0_3 @ self.T[3] @ self.T[4]
        #             R_3_5 = np.matrix_transpose(R_0_3) @ R_0_5
        #             f = R_3_5[1, 2]
        #             self.theta[3] = np.arccos(f)
        #             h = R_3_5[2, 1]
        #             self.theta[4] = np.arccos(h)
        #             print(f"{np.rad2deg(self.theta)=}")
        #             # multiply R_0_3)T R_0_5 = R_3_5
        #             # f = R_3_5[1,2]
        #             # self.theta[3] = f

        #         elif soln == 1:
        #             # Alternate solution for theta_1 and theta_2
        #             self.theta[0] = atan2(y / x) + PI

        #             # self.thetas = .....

        #         else:
        #             raise ValueError("Invalid IK solution specified!")

        #         # Check joint limits and ensure validity
        #         if not check_joint_limits(self.theta, self.theta_limits):
        #             print(
        #                 f"\n [ERROR] Joint limits exceeded! \n \
        #                   Desired joints are {self.theta} \n \
        #                   Joint limits are {self.theta_limits}"
        #             )
        #             raise ValueError

        #     except Exception as e:
        #         print(f"Error in Inverse Kinematics: {e}")
        #         return

        #     # Recalculate Forward Kinematics to update the robot's configuration
        #     self.calc_forward_kinematics(self.theta, radians=True)

        #     ########################################

        #     ########################################

        # def calc_numerical_ik(self, EE: EndEffector, tol=0.01, ilimit=50):
        #     """Calculate numerical inverse kinematics based on input coordinates."""

        #     ########################################

        #     # insert your code here

        #     ########################################
        self.calc_forward_kinematics(self.theta, radians=True)

    def calc_velocity_kinematics(self, vel: list):
        """
        Calculate the joint velocities required to achieve the given end-effector velocity.

        Args:
            vel: Desired end-effector velocity (3x1 vector).
        """
        ########################################

        T_cumulative = [np.eye(4)]
        for i in range(self.num_dof):
            T_cumulative.append(T_cumulative[-1] @ self.T[i])

        d = T_cumulative[-1][:3, 3]  # distance to the EE from base

        # Parse T_cumulative to define
        for i in range(0, 5):  # in order to not get the identity matrix at 0
            H = T_cumulative[i]
            z_i = H[0:3, 2].flatten()  # This is equivalent to the rotation times k hat
            r_i = (d - H[0:3, 3]).flatten()
            self.J[i] = np.cross(z_i.flatten(), r_i.flatten())  #

        dt = 0.02  # arbitrary time rate for testing
        inv_J = np.linalg.pinv(self.J)
        theta_dot = inv_J.T @ np.array(vel)
        self.theta = self.theta + (theta_dot * dt)
        ########################################

        # Recompute robot points based on updated joint angles
        self.calc_forward_kinematics(self.theta, radians=True)

    def calc_robot_points(self):
        """Calculates the main arm points using the current joint angles"""

        # Initialize points[0] to the base (origin)
        self.points[0] = np.array([0, 0, 0, 1])

        # Precompute cumulative transformations to avoid redundant calculations
        T_cumulative = [np.eye(4)]
        for i in range(self.num_dof):
            T_cumulative.append(T_cumulative[-1] @ self.T[i])

        # Calculate the robot points by applying the cumulative transformations
        for i in range(1, 6):
            self.points[i] = T_cumulative[i] @ self.points[0]

        # Calculate EE position and rotation
        self.EE_axes = T_cumulative[-1] @ np.array(
            [0.075, 0.075, 0.075, 1]
        )  # End-effector axes
        self.T_ee = T_cumulative[-1]  # Final transformation matrix for EE

        # Set the end effector (EE) position
        self.ee.x, self.ee.y, self.ee.z = self.points[-1][:3]

        # Extract and assign the RPY (roll, pitch, yaw) from the rotation matrix
        rpy = rotm_to_euler(self.T_ee[:3, :3])
        self.ee.rotx, self.ee.roty, self.ee.rotz = rpy[0], rpy[1], rpy[2]

        # Calculate the EE axes in space (in the base frame)
        self.EE = [self.ee.x, self.ee.y, self.ee.z]
        self.EE_axes = np.array(
            [self.T_ee[:3, i] * 0.075 + self.points[-1][:3] for i in range(3)]
        )
        theta_text = "Joint Positions (deg/m):     ["
        for i in range(5):
            theta_text += f" {round(np.rad2deg(self.theta[i]),4)}, "
        theta_text += " ]"<|MERGE_RESOLUTION|>--- conflicted
+++ resolved
@@ -872,26 +872,9 @@
 
         ########################################
 
-<<<<<<< HEAD
-        # Define DH matrix for Hiwonder 6 DOF robot arm car
-        # Degree rotations converted to radians
-        # theta, d, a, alpha
-        # self.DH = [
-        #     [self.theta[0], self.l1, 0, np.pi / 2],
-        #     [self.theta[1], 0, self.l2, np.pi],
-        #     [self.theta[2], 0, self.l3, np.pi],
-        #     [self.theta[3], 0, self.l4, -np.pi / 2],
-        #     [self.theta[4], self.l5, 0, 0],
-        # ]
-
-        self.DH = [
-            [self.theta[0], self.l1, 0, -np.pi / 2],
-            [self.theta[1] - np.pi/2 , 0, self.l2, np.pi],
-=======
-        self.DH = [
+       self.DH = [
             [self.theta[0], self.l1, 0, np.pi / 2],
             [self.theta[1], 0, self.l2, np.pi],
->>>>>>> 5ca273fa
             [self.theta[2], 0, self.l3, np.pi],
             [self.theta[3] + np.pi / 2, 0, 0, np.pi / 2],
             [self.theta[4], self.l4 + self.l5, 0, 0],
@@ -957,236 +940,14 @@
         # r has 2 solutions {r = -sqrt(x^2 + y^2), r = +sqrt(x^2 + y^2)}
         ########################################
 
-<<<<<<< HEAD
-=======
+        ########################################
+
         # insert your code here
-
-        x, y, z = EE.x, EE.y, EE.z
-        l1, l2, l3, l4, l5 = self.l1, self.l2, self.l3, self.l4, self.l5
-
-        # Slightly perturb the robot from singularity at zero configuration
-        if all(th == 0.0 for th in self.theta):
-            self.theta = [
-                self.theta[i] + np.random.rand() * 0.01 for i in range(self.num_dof)
-            ]
-
-            # Select inverse kinematics solution
-            if soln == 0:
-               # Calculate theta 1
-                self.theta[0] = atan(y/x)
-               
-                # Calculate theta 2 & 3 (Normal 2 DOF)
-                # Solution 0: Calculate joint angles using cosine rule
-                beta = np.arccos((l2**2 + l3**2 - x**2 - y**2) / (2 * l2 * l3))
-                self.theta[2] = PI - beta
-                c2 = np.cos(self.theta[1])
-                s2 = np.sin(self.theta[1])
-
-                alpha = atan2((l3 * s2), (l2 + l3 * c2))
-                gamma = atan2(y, x)
-                self.theta[1] = gamma - alpha
-
-                # Calculate theta 3 
-                PEE = [x,y,z]
-                k = [0,0,1]
-                R5 = "GET"
-                #Pwrist = PEE - l4 - l5 * R5 @ k
-            
-
-
-            elif soln == 1:
-                # Alternate solution for theta_1 and theta_2
-                print("hi")
-
-            else:
-                raise ValueError("Invalid IK solution specified!")
-
-            # Check joint limits and ensure validity
-            if not check_joint_limits(self.theta, self.theta_limits):
-                print(
-                    f"\n [ERROR] Joint limits exceeded! \n \
-                      Desired joints are {self.theta} \n \
-                      Joint limits are {self.theta_limits}"
-                )
-                raise ValueError
-
-
-        # Recalculate Forward Kinematics to update the robot's configuration
-        self.calc_forward_kinematics(self.theta, radians=True)
 
         ########################################
 
     def calc_numerical_ik(self, EE: EndEffector, tol=0.01, ilimit=50):
         """Calculate numerical inverse kinematics based on input coordinates."""
-
->>>>>>> 5ca273fa
-        ########################################
-
-        # insert your code here
-        # FIX FORWARD KINEMATICS TO BE STRAIGHT UP
-        # Solve theta 1
-        # multiply wrist pos * H_6_0
-
-        # we have end effector pos and rotation (frame)
-        # euler to rotm to make the DH matrix using ^
-        # Inverse that so you have H_6_0
-        # H @ [0 0 -l4-l5 1] --> [x y z] (in frame 0)
-        # we can inverse the 0_6 to make it a 6_0 which means we now can get the base position from the end effector
-        # then we can
-
-        EE_euler = [EE.rotx, EE.roty, EE.rotz]
-        EE_rot = euler_to_rotm(EE_euler)
-
-        H = np.zeros((4, 4))
-        H[:3, :3] = EE_rot
-        H[:3, 3] = [EE.x, EE.y, EE.z]
-        H[3, :] = [0, 0, 0, 1]
-        # H = np.block([[EE_rot, EE_euler],
-        #       [np.array([[0, 0, 0, 1]])]])
-        print(f"{H=}")
-        hInv = np.linalg.inv(H)
-
-        wrist = hInv @ [0, 0, (self.l4 + self.l5), 1]
-
-        print(wrist)
-        
-        # account for the 180 flip on theta 3 
-        # account the arm going straight up (in the start) 
-        # account for all solutions 
-        
-
-        x, y = EE.x, EE.y
-        theta_1 = np.arctan2(y, x)
-        self.theta[0] = theta_1
-
-        # Find rotation of EE matrix
-        EE_euler = [EE.rotx, EE.roty, EE.rotz]
-        EE_rot = euler_to_rotm(EE_euler)
-        print(f"{EE_rot=}")
-
-        # Find Position of joint 3 in base frame
-        P_EE = np.array([EE.x, EE.y, EE.z])
-        k = np.array([0, 0, 1])
-        print(f"{EE_rot @ k=}")
-        P_3 = P_EE - ((self.l4 + self.l5) * (EE_rot @ k))
-
-        print(f"{P_3=}")
-        # self.l1, self.l2, self.l3, self.l4, self.l5 = 0.30, 0.15, 0.18, 0.15, 0.12
-
-        # Solve decoupled kinematic problem in frame 1 for theta 2 & 3
-        P3_x, P3_y, P3_z = P_3[0], P_3[1], P_3[2]
-        L = np.sqrt(P3_x**2 + P3_y**2 + (P3_z - self.l1) ** 2)  # solve for L in 3D
-        print(f"L = {L} l2 {self.l2} l3 {self.l3}")
-        delta_x = np.sqrt(P3_x**2 + P3_y**2)  # solve for x displacement from 1 to 3
-        delta_z = P3_z - self.l1  # solve for z displacement from 1 to 3
-        alpha = np.arctan2(delta_z, delta_x)
-        print(f"{(self.l2**2 + self.l3**2 - L**2) / (2 * self.l2 * self.l3)=}")
-        phi = np.arccos((self.l2**2 + self.l3**2 - L**2) / (2 * self.l2 * self.l3))
-        theta_3 = np.pi = phi
-        gamma = self.l3 * sin(theta_3)
-        beta = np.arcsin(gamma / L)
-        theta_2 = alpha - beta
-        self.theta[1], self.theta[2] = theta_2, theta_3
-        print(f"theta 1, 2, 3 are {theta_1}, {theta_2}, {theta_3}")
-
-        #     x, y, z = EE.x, EE.y, EE.z
-        #     EE_euler = [EE.rotx, EE.roty, EE.rotz]
-        #     EE_rot = euler_to_rotm(EE_euler)
-
-        #     l1, l2, l3, l4, l5 = self.l1, self.l2, self.l3, self.l4, self.l5
-
-        #     # Slightly perturb the robot from singularity at zero configuration
-        #     if all(th == 0.0 for th in self.theta):
-        #         self.theta = [
-        #             self.theta[i] + np.random.rand() * 0.01 for i in range(self.num_dof)
-        #         ]
-
-        #     try:
-        #         # Select inverse kinematics solution
-        #         print(f"{self.T_ee=}")
-        #         print(f"{self.T_ee[0,3]=}")
-        #         print((l5 + l4) * self.T_ee[0, 3])
-        #         r5 = EE_rot
-        #         ee_pos = [x, y, z]
-        #         k = [0, 0, 1]
-        #         p_wrist = ee_pos - ((l4 + l5) * (r5 @ k)) #THIS IS NOT?!? CORRECT
-        #         print(((l4 + l5) * (r5 @ k)))
-        #         print(f"{p_wrist=}")
-        #         # x3 = x - (l5 + l4) * self.T_ee[0:2, 3]
-        #         # y3 = y - (l5 + l4) * self.T_ee[1, 3]
-        #         # z3 = z - (l5 + l4) * self.T_ee[2, 3]
-
-        #         x3 = p_wrist[0]
-        #         y3 = p_wrist[1]
-        #         z3 = p_wrist[2] - l1
-
-        #         # this seems funky
-        #         # l = sqrt((x - x3) ** 2 + (y - y3) ** 2 + (z - z3 + l1) ** 2)
-        #         l = x3**2 + y3**2 + (z3 - l1)**2
-        #         print(f"{l=}")
-        #         if soln == 0:
-        #             # self.thetas = .....
-        #             # correct ???
-        #             self.theta[0] = atan2(y, x)
-        #             delta_a = np.sqrt(x**2 + y**2)
-        #             delta_z = z - l1
-        #             alpha = atan2(delta_z, delta_a)
-
-        #             print(f"{(l2**2 + l3**2 - l**2) / (2 * l2 * l3)=}")
-        #             phi = np.arccos(sqrt(l2**2 + l3**2 - l**2) / (2 * l2 * l3))
-        #             self.theta[2] = np.pi - phi
-        #             print(f"{self.theta[2]=}")
-
-        #             r = l3 * sin(self.theta[2])
-        #             print(f"{(r / l)=}")
-        #             beta = np.arcsin(r / l)
-        #             self.theta[1] = alpha - beta
-
-        #             # find R_0_3
-        #             R_0_3 = self.T[0] @ self.T[1] @ self.T[2]
-        #             # find R_0_5
-        #             R_0_5 = R_0_3 @ self.T[3] @ self.T[4]
-        #             R_3_5 = np.matrix_transpose(R_0_3) @ R_0_5
-        #             f = R_3_5[1, 2]
-        #             self.theta[3] = np.arccos(f)
-        #             h = R_3_5[2, 1]
-        #             self.theta[4] = np.arccos(h)
-        #             print(f"{np.rad2deg(self.theta)=}")
-        #             # multiply R_0_3)T R_0_5 = R_3_5
-        #             # f = R_3_5[1,2]
-        #             # self.theta[3] = f
-
-        #         elif soln == 1:
-        #             # Alternate solution for theta_1 and theta_2
-        #             self.theta[0] = atan2(y / x) + PI
-
-        #             # self.thetas = .....
-
-        #         else:
-        #             raise ValueError("Invalid IK solution specified!")
-
-        #         # Check joint limits and ensure validity
-        #         if not check_joint_limits(self.theta, self.theta_limits):
-        #             print(
-        #                 f"\n [ERROR] Joint limits exceeded! \n \
-        #                   Desired joints are {self.theta} \n \
-        #                   Joint limits are {self.theta_limits}"
-        #             )
-        #             raise ValueError
-
-        #     except Exception as e:
-        #         print(f"Error in Inverse Kinematics: {e}")
-        #         return
-
-        #     # Recalculate Forward Kinematics to update the robot's configuration
-        #     self.calc_forward_kinematics(self.theta, radians=True)
-
-        #     ########################################
-
-        #     ########################################
-
-        # def calc_numerical_ik(self, EE: EndEffector, tol=0.01, ilimit=50):
-        #     """Calculate numerical inverse kinematics based on input coordinates."""
 
         #     ########################################
 
