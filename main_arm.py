import sys

sys.path.append("../")
import argparse
import tkinter as tk
from tkinter import ttk
from matplotlib.backends.backend_tkagg import FigureCanvasTkAgg
from arm_models import Robot
from helper_fcns.utils import EndEffector
import time
from pynput import keyboard
import yaml


class Visualizer:
    """
    A class for visualizing and controlling a robot manipulator, including forward and inverse kinematics,
    and velocity control through a Tkinter GUI.
    """

    def __init__(self, root, args):
        """
        Initializes the Visualizer class, setting up the Tkinter GUI and creating the robot instance.

        Args:
            root (tk.Tk): The Tkinter root window.
            args (argparse.Namespace): The command-line arguments.
        """
        self.root = root
        title = f"Robot Manipulator Visualization for a {args.robot_type} robot"
        self.root.title(title)

        self.robot_type = args.robot_type
        self.robot = Robot(type=self.robot_type)

        # Variables for velocity kinematics
        self.vk_status = False
        self.vk_status_font = "black"

        # Keyboard listener for controlling velocity
        self.listener = keyboard.Listener(
            on_press=self.on_press, on_release=self.on_release
        )
        self.v = [0, 0, 0]

        # Create the control frame for the GUI
        self.control_frame = ttk.Frame(root)
        self.control_frame.grid(row=0, column=0, padx=15, pady=15)

        # Set up the kinematics panel
        self.set_kinematics_panel()

        # Create the plot frame
        self.plot_frame = ttk.Frame(root)
        self.plot_frame.grid(row=0, column=1, padx=10, pady=10)

        # Embed the robot's figure into the Tkinter canvas
        self.canvas = FigureCanvasTkAgg(self.robot.fig, master=self.plot_frame)
        self.canvas.get_tk_widget().grid(row=0, column=0)

    def set_kinematics_panel(self):
        """
        Sets up the control panel for forward kinematics, inverse kinematics, and velocity kinematics.

        This method creates entry fields, buttons, and sliders for controlling the robot's joints,
        as well as buttons for solving inverse kinematics and activating/deactivating velocity kinematics.
        """
        # ------------------------------------------------------------------------------------------------
        # Forward position kinematics
        # ------------------------------------------------------------------------------------------------
        self.joint_values = []
        row_number = 0

        # Add title for the forward kinematics entry field
        self.fk_entry_title = ttk.Label(
            self.control_frame, text="Forward Kinematics:", font=("Arial", 13, "bold")
        )
        self.fk_entry_title.grid(column=0, row=row_number, columnspan=2, pady=(0, 10))
        row_number += 1

        # Create joint entry fields and labels
        self.joint_button = []
        for i in range(self.robot.num_joints):
            joint_label = ttk.Label(self.control_frame, text=f"theta {i+1} (deg or m):")
            joint_label.grid(column=0, row=row_number, sticky=tk.W)
            joint_value = ttk.Entry(self.control_frame)
            joint_value.insert(0, "0")
            joint_value.grid(column=1, row=row_number)
            self.joint_button.append(joint_value)
            row_number += 1

        # Create the Move button
        self.fk_move_button = ttk.Button(
            self.control_frame, text="Move", command=self.joints_from_button
        )
        self.fk_move_button.grid(column=0, row=row_number, columnspan=2, pady=5)
        row_number += 1

        # Create the joint slider field and labels
        self.joint_scales = []
        for i in range(self.robot.num_joints):
            joint_label = ttk.Label(self.control_frame, text=f"theta {i+1} (deg or m):")
            joint_label.grid(column=0, row=row_number, sticky=tk.W)

            joint_value = tk.DoubleVar()
            slider = ttk.Scale(
                self.control_frame,
                from_=-180,
                to=180,
                variable=joint_value,
                command=self.joints_from_sliders,
            )
            slider.grid(column=1, row=row_number)
            row_number += 1
            self.joint_scales.append(joint_value)

        # Create the Reset button
        self.fk_reset_button = ttk.Button(
            self.control_frame, text="Reset", command=self.reset_joints
        )
        self.fk_reset_button.grid(column=0, row=row_number, columnspan=2, pady=5)
        row_number += 3

        # ------------------------------------------------------------------------------------------------
        # Inverse position kinematics
        # ------------------------------------------------------------------------------------------------
        self.ik_entry_title = ttk.Label(
            self.control_frame, text="Inverse Kinematics:", font=("Arial", 13, "bold")
        )
        self.ik_entry_title.grid(column=0, row=row_number, columnspan=2, pady=(0, 10))
        row_number += 1

        # Create end-effector pose field and labels
        self.pose_button = []
        pose_labels = ["X(m)", "Y(m)", "Z(m)", "RotX(rad)", "RotY(rad)", "RotZ(rad)"]
        for i in range(len(pose_labels)):
            position_label = ttk.Label(self.control_frame, text=pose_labels[i] + ":")
            position_label.grid(column=0, row=row_number, sticky=tk.W)
            position_value = ttk.Entry(self.control_frame)
            position_value.insert(0, "0")
            position_value.grid(column=1, row=row_number)
            row_number += 1
            self.pose_button.append(position_value)

        # Create buttons for inverse kinematics solutions
        self.ik1_move_button = ttk.Button(
            self.control_frame, text="Solve 1", command=self.solve_IK1
        )
        self.ik1_move_button.grid(column=0, row=row_number, columnspan=1, pady=2)

        self.ik2_move_button = ttk.Button(
            self.control_frame, text="Solve 2", command=self.solve_IK2
        )
        self.ik2_move_button.grid(column=1, row=row_number, columnspan=1, pady=2)

        self.ik3_move_button = ttk.Button(
            self.control_frame, text="Num Solve", command=self.numerical_solve
        )
        self.ik3_move_button.grid(column=2, row=row_number, columnspan=1, pady=2)
        row_number += 3

        # ------------------------------------------------------------------------------------------------
        # Velocity kinematics
        # ------------------------------------------------------------------------------------------------
        self.vk_entry_title = ttk.Label(
            self.control_frame, text="Velocity Kinematics:", font=("Arial", 13, "bold")
        )
        self.vk_entry_title.grid(column=0, row=row_number, columnspan=2, pady=(0, 10))
        row_number += 1

        self.vk_activate_button = ttk.Button(
            self.control_frame, text="Activate VK", command=self.activate_VK
        )
        self.vk_activate_button.grid(column=0, row=row_number, columnspan=1, pady=2)

        self.vk_deactivate_button = ttk.Button(
            self.control_frame, text="Deactivate VK", command=self.deactivate_VK
        )
        self.vk_deactivate_button.grid(column=1, row=row_number, columnspan=1, pady=2)
        row_number += 3

        # ------------------------------------------------------------------------------------------------
        # Trajectory generation
        # ------------------------------------------------------------------------------------------------
        self.tg_entry_title = ttk.Label(self.control_frame, text="Trajectory Generation:", font=("Arial", 13, "bold"))
        self.tg_entry_title.grid(column=0, row=row_number, columnspan=2, pady=(0, 10))
        row_number += 1

        self.tg_generate_button = ttk.Button(self.control_frame, text="Generate Trajectory", command=self.generate_traj)
        self.tg_generate_button.grid(column=0, row=row_number, columnspan=1, pady=2)

        self.tg_folow_button = ttk.Button(self.control_frame, text="Follow Trajectory", command=self.follow_traj)
        self.tg_folow_button.grid(column=1, row=row_number, columnspan=1, pady=2)
        row_number += 1

        # Start the keyboard listener
        self.listener.start()

    def joints_from_sliders(self, val):
        """
        Updates the forward kinematics based on the joint angles set by the sliders.

        Args:
            val (str): The value of the slider, not used in this method at this moment.
        """
        theta = [float(th.get()) for th in self.joint_scales]
        self.update_FK(theta)

    def joints_from_button(self):
        """
        Updates the forward kinematics based on the joint angles entered in the input fields.
        """
        theta = [float(th.get()) for th in self.joint_button]
        self.update_FK(theta)

    def reset_joints(self):
        """
        Resets all joint angles to 0 and updates the forward kinematics.
        """
        theta = [0.0] * self.robot.num_joints
        self.update_FK(theta)

    def solve_IK1(self):
        """
        Solves the inverse kinematics for a given end-effector pose using the first solution.
        """
        EE = EndEffector()
        EE.x = float(self.pose_button[0].get())
        EE.y = float(self.pose_button[1].get())
        EE.z = float(self.pose_button[2].get())
        EE.rotx = float(self.pose_button[3].get())
        EE.roty = float(self.pose_button[4].get())
        EE.rotz = float(self.pose_button[5].get())

        self.update_IK(pose=EE, soln=0)

    def solve_IK2(self):
        """
        Solves the inverse kinematics for a given end-effector pose using the second solution.
        """
        EE = EndEffector()
        EE.x = float(self.pose_button[0].get())
        EE.y = float(self.pose_button[1].get())
        EE.z = float(self.pose_button[2].get())
        EE.rotx = float(self.pose_button[3].get())
        EE.roty = float(self.pose_button[4].get())
        EE.rotz = float(self.pose_button[5].get())

        self.update_IK(pose=EE, soln=1)

    def numerical_solve(self):
        """
        Solves the inverse kinematics for a given end-effector pose using a numerical method.
        """
        EE = EndEffector()
        EE.x = float(self.pose_button[0].get())
        EE.y = float(self.pose_button[1].get())
        EE.z = float(self.pose_button[2].get())
        EE.rotx = float(self.pose_button[3].get())
        EE.roty = float(self.pose_button[4].get())
        EE.rotz = float(self.pose_button[5].get())

        self.update_IK(pose=EE, soln=1, numerical=True)

    def update_FK(self, theta: list):
        """
        Updates the forward kinematics plot based on the given joint angles.

        Args:
            theta (list): List of joint angles.
        """
        try:
            self.robot.update_plot(angles=theta)
            self.canvas.draw()
        except ValueError:
            tk.messagebox.showerror("Input Error", "Please enter valid numbers")

    def update_IK(self, pose: EndEffector, soln=0, numerical=False):
        """
        Updates the inverse kinematics plot based on the given end-effector pose.

        Args:
            pose (EndEffector): The desired end-effector pose.
            soln (int, optional): The solution index to use. Defaults to 0.
            numerical (bool, optional): Whether to use a numerical solver. Defaults to False.
        """
        if numerical:
            self.robot.update_plot(pose=pose, soln=soln, numerical=True)
        else:
            self.robot.update_plot(pose=pose, soln=soln)

        self.canvas.draw()

    def activate_VK(self):
        """
        Activates velocity kinematics and starts continuously updating the robot's movement.
        """
        self.vk_status = True
        while self.vk_status:
            self.robot.move_velocity(self.v)
            self.canvas.draw()
            self.canvas.flush_events()
            time.sleep(0.05)

    def deactivate_VK(self):
        """
        Deactivates velocity kinematics, stopping the robot's movement.
        """
        self.vk_status = False

<<<<<<< HEAD
=======

    def generate_traj(self):
        """
        Reads waypoint data from yaml file and plots points in 3D visualization
        """
        print('Trajectory Generation Mode Activated! \n Generating trajectory...')

        # get pid_gains from yaml file
        with open('waypoints.yml', 'r') as file:
            waypoints = yaml.safe_load(file)

        self.waypoint_idx = 0
        self.robot.update_waypoints(waypoints['points'])
        self.robot.plot_3D()
        self.canvas.draw()

    
    def follow_traj(self):
        """
        TBA
        """
        pass



>>>>>>> 4acf1828
    def check_vk_status(self):
        """
        Checks and returns the status of the velocity kinematics.

        Returns:
            str: The status of velocity kinematics ("Activated!" or "Deactivated!").
        """
        return "Deactivated!" if not self.vk_status else "Activated!"

    def on_press(self, key):
        """
        Handles key press events to control the velocity of the robot.

        Args:
            key (pynput.keyboard.Key): The key that was pressed.
        """
        if self.vk_status:
            if key == keyboard.Key.up:
                self.v[1] = 1
            elif key == keyboard.Key.down:
                self.v[1] = -1
            elif key == keyboard.Key.left:
                self.v[0] = -1
            elif key == keyboard.Key.right:
                self.v[0] = 1
            elif hasattr(key, "char"):
                if key.char == "w":
                    self.v[2] = 1
                elif key.char == "s":
                    self.v[2] = -1

    def on_release(self, key):
        """
        Handles key release events to stop the robot's movement.

        Args:
            key (pynput.keyboard.Key): The key that was released.
        """
        if key == keyboard.Key.up:
            self.v[1] = 0
        elif key == keyboard.Key.down:
            self.v[1] = 0
        elif key == keyboard.Key.left:
            self.v[0] = 0
        elif key == keyboard.Key.right:
            self.v[0] = 0
        elif hasattr(key, "char"):
            if key.char == "w":
                self.v[2] = 0
            elif key.char == "s":
                self.v[2] = 0


<<<<<<< HEAD
def get_robot_type(robot_type: str):
=======

def get_robot_type(robot_type: str) -> str:
>>>>>>> 4acf1828
    """
    Maps the robot type argument to a human-readable string.

    Args:
        robot_type (str): The robot type provided as input, e.g., '2-dof', 'scara', '5-dof'.

    Returns:
        str: The corresponding robot type in a more readable format.

    Raises:
        ValueError: If an unsupported robot type is provided.
    """
    if robot_type == "2-dof":
        return "Two-DOF"
    elif robot_type == "scara":
        return "Scara"
    elif robot_type == "5-dof":
        return "Five-DOF"
    else:
        raise ValueError(
            f"[ERROR] Unsupported robot type '{robot_type}'. Please provide one of the available types ('2-dof', 'scara', '5-dof')."
        )



def main():
    """
    Main function to initialize the Robot Manipulator Visualization application.

    Parses the robot type argument from the command line and initializes the
    visualization for the corresponding robot type.
    """
    # Argument parsing
    parser = argparse.ArgumentParser(
        description="Robot Manipulator Visualization for Kinematics Analysis"
    )
    parser.add_argument(
        "--robot_type",
        help="Insert robot type, e.g., '2-dof', 'scara', '5-dof'. Default is '2-dof'.",
        default="2-dof",
    )
    args = parser.parse_args()

    try:
        # Map the robot type to a readable format
        robot_type = get_robot_type(args.robot_type)
    except ValueError as e:
        print(str(e))
        return

    # Initialization message
    print(
        f"\nInitialized the Robot Manipulator Visualization for [ {robot_type} robot ] for Kinematics Analysis\n"
    )

    # Create the Tkinter root window and run the visualizer application
    root = tk.Tk()
    app = Visualizer(root, args)
    root.mainloop()


if __name__ == "__main__":
    main()<|MERGE_RESOLUTION|>--- conflicted
+++ resolved
@@ -182,14 +182,22 @@
         # ------------------------------------------------------------------------------------------------
         # Trajectory generation
         # ------------------------------------------------------------------------------------------------
-        self.tg_entry_title = ttk.Label(self.control_frame, text="Trajectory Generation:", font=("Arial", 13, "bold"))
+        self.tg_entry_title = ttk.Label(
+            self.control_frame,
+            text="Trajectory Generation:",
+            font=("Arial", 13, "bold"),
+        )
         self.tg_entry_title.grid(column=0, row=row_number, columnspan=2, pady=(0, 10))
         row_number += 1
 
-        self.tg_generate_button = ttk.Button(self.control_frame, text="Generate Trajectory", command=self.generate_traj)
+        self.tg_generate_button = ttk.Button(
+            self.control_frame, text="Generate Trajectory", command=self.generate_traj
+        )
         self.tg_generate_button.grid(column=0, row=row_number, columnspan=1, pady=2)
 
-        self.tg_folow_button = ttk.Button(self.control_frame, text="Follow Trajectory", command=self.follow_traj)
+        self.tg_folow_button = ttk.Button(
+            self.control_frame, text="Follow Trajectory", command=self.follow_traj
+        )
         self.tg_folow_button.grid(column=1, row=row_number, columnspan=1, pady=2)
         row_number += 1
 
@@ -308,34 +316,27 @@
         """
         self.vk_status = False
 
-<<<<<<< HEAD
-=======
-
     def generate_traj(self):
         """
         Reads waypoint data from yaml file and plots points in 3D visualization
         """
-        print('Trajectory Generation Mode Activated! \n Generating trajectory...')
+        print("Trajectory Generation Mode Activated! \n Generating trajectory...")
 
         # get pid_gains from yaml file
-        with open('waypoints.yml', 'r') as file:
+        with open("waypoints.yml", "r") as file:
             waypoints = yaml.safe_load(file)
 
         self.waypoint_idx = 0
-        self.robot.update_waypoints(waypoints['points'])
+        self.robot.update_waypoints(waypoints["points"])
         self.robot.plot_3D()
         self.canvas.draw()
 
-    
     def follow_traj(self):
         """
         TBA
         """
         pass
 
-
-
->>>>>>> 4acf1828
     def check_vk_status(self):
         """
         Checks and returns the status of the velocity kinematics.
@@ -389,12 +390,7 @@
                 self.v[2] = 0
 
 
-<<<<<<< HEAD
-def get_robot_type(robot_type: str):
-=======
-
 def get_robot_type(robot_type: str) -> str:
->>>>>>> 4acf1828
     """
     Maps the robot type argument to a human-readable string.
 
@@ -417,7 +413,6 @@
         raise ValueError(
             f"[ERROR] Unsupported robot type '{robot_type}'. Please provide one of the available types ('2-dof', 'scara', '5-dof')."
         )
-
 
 
 def main():
