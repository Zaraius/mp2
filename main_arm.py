import sys

sys.path.append("../")
import argparse
import tkinter as tk
from tkinter import ttk
from matplotlib.backends.backend_tkagg import FigureCanvasTkAgg
from arm_models import Robot
from helper_fcns.utils import EndEffector
import time
from pynput import keyboard
import yaml


class Visualizer:
    """
    A class for visualizing and controlling a robot manipulator, including forward and inverse kinematics,
    and velocity control through a Tkinter GUI.
    """

    def __init__(self, root, args):
        """
        Initializes the Visualizer class, setting up the Tkinter GUI and creating the robot instance.

        Args:
            root (tk.Tk): The Tkinter root window.
            args (argparse.Namespace): The command-line arguments.
        """
        self.root = root
        title = f"Robot Manipulator Visualization for a {args.robot_type} robot"
        self.root.title(title)

        self.robot_type = args.robot_type
        self.robot = Robot(type=self.robot_type)

        # Variables for velocity kinematics
        self.vk_status = False
        self.vk_status_font = "black"

        # Keyboard listener for controlling velocity
        self.listener = keyboard.Listener(
            on_press=self.on_press, on_release=self.on_release
        )
        self.v = [0, 0, 0]

        # Create the control frame for the GUI
        self.control_frame = ttk.Frame(root)
        self.control_frame.grid(row=0, column=0, padx=15, pady=15)

        # Set up the kinematics panel
        self.set_kinematics_panel()

        # Create the plot frame
        self.plot_frame = ttk.Frame(root)
        self.plot_frame.grid(row=0, column=1, padx=10, pady=10)

        # Embed the robot's figure into the Tkinter canvas
        self.canvas = FigureCanvasTkAgg(self.robot.fig, master=self.plot_frame)
        self.canvas.get_tk_widget().grid(row=0, column=0)

    def set_kinematics_panel(self):
        """
        Sets up the control panel for forward kinematics, inverse kinematics, and velocity kinematics.

        This method creates entry fields, buttons, and sliders for controlling the robot's joints,
        as well as buttons for solving inverse kinematics and activating/deactivating velocity kinematics.
        """
        # ------------------------------------------------------------------------------------------------
        # Forward position kinematics
        # ------------------------------------------------------------------------------------------------
        self.joint_values = []
        row_number = 0

        # Add title for the forward kinematics entry field
        self.fk_entry_title = ttk.Label(
            self.control_frame, text="Forward Kinematics:", font=("Arial", 13, "bold")
        )
        self.fk_entry_title.grid(column=0, row=row_number, columnspan=2, pady=(0, 10))
        row_number += 1

        # Create joint entry fields and labels
        self.joint_button = []
        for i in range(self.robot.num_joints):
            joint_label = ttk.Label(self.control_frame, text=f"theta {i+1} (deg or m):")
            joint_label.grid(column=0, row=row_number, sticky=tk.W)
            joint_value = ttk.Entry(self.control_frame)
            joint_value.insert(0, "0")
            joint_value.grid(column=1, row=row_number)
            self.joint_button.append(joint_value)
            row_number += 1

        # Create the Move button
        self.fk_move_button = ttk.Button(
            self.control_frame, text="Move", command=self.joints_from_button
        )
        self.fk_move_button.grid(column=0, row=row_number, columnspan=2, pady=5)
        row_number += 1

        # Create the joint slider field and labels
        self.joint_scales = []
        for i in range(self.robot.num_joints):
            joint_label = ttk.Label(self.control_frame, text=f"theta {i+1} (deg or m):")
            joint_label.grid(column=0, row=row_number, sticky=tk.W)

            joint_value = tk.DoubleVar()
            slider = ttk.Scale(
                self.control_frame,
                from_=-180,
                to=180,
                variable=joint_value,
                command=self.joints_from_sliders,
            )
            slider.grid(column=1, row=row_number)
            row_number += 1
            self.joint_scales.append(joint_value)

        # Create the Reset button
        self.fk_reset_button = ttk.Button(
            self.control_frame, text="Reset", command=self.reset_joints
        )
        self.fk_reset_button.grid(column=0, row=row_number, columnspan=2, pady=5)
        row_number += 3

        # ------------------------------------------------------------------------------------------------
        # Inverse position kinematics
        # ------------------------------------------------------------------------------------------------
        self.ik_entry_title = ttk.Label(
            self.control_frame, text="Inverse Kinematics:", font=("Arial", 13, "bold")
        )
        self.ik_entry_title.grid(column=0, row=row_number, columnspan=2, pady=(0, 10))
        row_number += 1

        # Create end-effector pose field and labels
        self.pose_button = []
        pose_labels = ["X(m)", "Y(m)", "Z(m)", "RotX(rad)", "RotY(rad)", "RotZ(rad)"]
<<<<<<< HEAD
        #DEBUG_INIT = [-0.2394, -0.2394, 0.2422, 0, -1.2217, 0.785]
        DEBUG_INIT = [.1103 , 0, 0.4053, 0, .7854, 0]
=======
        # DEBUG_INIT = [-0.2394, -0.2394, 0.2422, 0, -1.2217, 0.785]
        # DEBUG_INIT = [-.0959,-.0169,.4802,-.4164,-.3272,1.116]
        # DEBUG_INIT = [-0.0861, -0.0861, 0.4618, -0.6155, -0.5236, 1.7407] DONE

        # DEBUG_INIT = [-0.1868, -0.0091, 0.2524, -1.8503, 0.3535, 1.9256]

        DEBUG_INIT = [-0.1595, 0.014, 0.463, -0.281, -0.4478, 0.5007]
        # DEBUG_INIT = [-0.1295, -0.1295, 0.4331, -0.6155, -0.5236, 1.7407]
        # DEBUG_INIT = []
        # DEBUG_INIT = [-0.1047, -0.0092, 0.4919, -0.316, -0.3477, 0.1801]
        # DEBUG_INIT = [-0.0501, 0, 0.4239, 0, -0.5544, 0]
>>>>>>> 59340a43
        for i in range(len(pose_labels)):
            position_label = ttk.Label(self.control_frame, text=pose_labels[i] + ":")
            position_label.grid(column=0, row=row_number, sticky=tk.W)
            position_value = ttk.Entry(self.control_frame)
            position_value.insert(0, DEBUG_INIT[i])
            position_value.grid(column=1, row=row_number)
            row_number += 1
            self.pose_button.append(position_value)

        # Create buttons for inverse kinematics solutions
        self.ik1_move_button = ttk.Button(
            self.control_frame, text="1", command=self.solve_IK1
        )
        self.ik1_move_button.grid(column=0, row=row_number)

        self.ik2_move_button = ttk.Button(
            self.control_frame, text="2", command=self.solve_IK2
        )
        self.ik2_move_button.grid(column=1, row=row_number)

        self.ik3_move_button = ttk.Button(
            self.control_frame, text="3", command=self.solve_IK3
        )
        self.ik3_move_button.grid(column=2, row=row_number)

        self.ik4_move_button = ttk.Button(
            self.control_frame, text="4", command=self.solve_IK4
        )
        self.ik4_move_button.grid(column=3, row=row_number)

        # self.ik5_move_button = ttk.Button(
        #     self.control_frame, text="5", command=self.solve_IK5
        # )
        # self.ik5_move_button.grid(column=4, row=row_number)

        # self.ik6_move_button = ttk.Button(
        #     self.control_frame, text="6", command=self.solve_IK6
        # )
        # self.ik6_move_button.grid(column=5, row=row_number)

        # self.ik7_move_button = ttk.Button(
        #     self.control_frame, text="7", command=self.solve_IK7
        # )
        # self.ik7_move_button.grid(column=6, row=row_number)

        # self.ik8_move_button = ttk.Button(
        #     self.control_frame, text="8", command=self.solve_IK8
        # )
        # self.ik8_move_button.grid(column=7, row=row_number)

        self.ik3_move_button = ttk.Button(
            self.control_frame, text="Num", command=self.numerical_solve
        )
        self.ik3_move_button.grid(column=8, row=row_number)
        row_number += 3

        # ------------------------------------------------------------------------------------------------
        # Velocity kinematics
        # ------------------------------------------------------------------------------------------------
        self.vk_entry_title = ttk.Label(
            self.control_frame, text="Velocity Kinematics:", font=("Arial", 13, "bold")
        )
        self.vk_entry_title.grid(column=0, row=row_number, columnspan=2, pady=(0, 10))
        row_number += 1

        self.vk_activate_button = ttk.Button(
            self.control_frame, text="Activate VK", command=self.activate_VK
        )
        self.vk_activate_button.grid(column=0, row=row_number, columnspan=1, pady=2)

        self.vk_deactivate_button = ttk.Button(
            self.control_frame, text="Deactivate VK", command=self.deactivate_VK
        )
        self.vk_deactivate_button.grid(column=1, row=row_number, columnspan=1, pady=2)
        row_number += 3

        # ------------------------------------------------------------------------------------------------
        # Trajectory generation
        # ------------------------------------------------------------------------------------------------
        self.tg_entry_title = ttk.Label(
            self.control_frame,
            text="Trajectory Generation:",
            font=("Arial", 13, "bold"),
        )
        self.tg_entry_title.grid(column=0, row=row_number, columnspan=2, pady=(0, 10))
        row_number += 1

        self.tg_generate_button = ttk.Button(
            self.control_frame, text="Generate Trajectory", command=self.generate_traj
        )
        self.tg_generate_button.grid(column=0, row=row_number, columnspan=1, pady=2)

        self.tg_folow_button = ttk.Button(
            self.control_frame, text="Follow Trajectory", command=self.follow_traj
        )
        self.tg_folow_button.grid(column=1, row=row_number, columnspan=1, pady=2)
        row_number += 1

        # Start the keyboard listener
        self.listener.start()

    def joints_from_sliders(self, val):
        """
        Updates the forward kinematics based on the joint angles set by the sliders.

        Args:
            val (str): The value of the slider, not used in this method at this moment.
        """
        theta = [float(th.get()) for th in self.joint_scales]
        self.update_FK(theta)

    def joints_from_button(self):
        """
        Updates the forward kinematics based on the joint angles entered in the input fields.
        """
        theta = [float(th.get()) for th in self.joint_button]
        self.update_FK(theta)

    def reset_joints(self):
        """
        Resets all joint angles to 0 and updates the forward kinematics.
        """
        theta = [0.0] * self.robot.num_joints
        self.update_FK(theta)

    def solve_IK1(self):
        """
        Solves the inverse kinematics for a given end-effector pose using the first solution.
        """
        EE = EndEffector()
        EE.x = float(self.pose_button[0].get())
        EE.y = float(self.pose_button[1].get())
        EE.z = float(self.pose_button[2].get())
        EE.rotx = float(self.pose_button[3].get())
        EE.roty = float(self.pose_button[4].get())
        EE.rotz = float(self.pose_button[5].get())

        self.update_IK(pose=EE, soln=0)

    def solve_IK2(self):
        """
        Solves the inverse kinematics for a given end-effector pose using the second solution.
        """
        EE = EndEffector()
        EE.x = float(self.pose_button[0].get())
        EE.y = float(self.pose_button[1].get())
        EE.z = float(self.pose_button[2].get())
        EE.rotx = float(self.pose_button[3].get())
        EE.roty = float(self.pose_button[4].get())
        EE.rotz = float(self.pose_button[5].get())

        self.update_IK(pose=EE, soln=1)

    def solve_IK3(self):
        """
        Solves the inverse kinematics for a given end-effector pose using the first solution.
        """
        EE = EndEffector()
        EE.x = float(self.pose_button[0].get())
        EE.y = float(self.pose_button[1].get())
        EE.z = float(self.pose_button[2].get())
        EE.rotx = float(self.pose_button[3].get())
        EE.roty = float(self.pose_button[4].get())
        EE.rotz = float(self.pose_button[5].get())

        self.update_IK(pose=EE, soln=2)

    def solve_IK4(self):
        """
        Solves the inverse kinematics for a given end-effector pose using the first solution.
        """
        EE = EndEffector()
        EE.x = float(self.pose_button[0].get())
        EE.y = float(self.pose_button[1].get())
        EE.z = float(self.pose_button[2].get())
        EE.rotx = float(self.pose_button[3].get())
        EE.roty = float(self.pose_button[4].get())
        EE.rotz = float(self.pose_button[5].get())

        self.update_IK(pose=EE, soln=3)

    # def solve_IK5(self):
    #     """
    #     Solves the inverse kinematics for a given end-effector pose using the first solution.
    #     """
    #     EE = EndEffector()
    #     EE.x = float(self.pose_button[0].get())
    #     EE.y = float(self.pose_button[1].get())
    #     EE.z = float(self.pose_button[2].get())
    #     EE.rotx = float(self.pose_button[3].get())
    #     EE.roty = float(self.pose_button[4].get())
    #     EE.rotz = float(self.pose_button[5].get())

    #     self.update_IK(pose=EE, soln=4)
    # def solve_IK6(self):
    #     """
    #     Solves the inverse kinematics for a given end-effector pose using the first solution.
    #     """
    #     EE = EndEffector()
    #     EE.x = float(self.pose_button[0].get())
    #     EE.y = float(self.pose_button[1].get())
    #     EE.z = float(self.pose_button[2].get())
    #     EE.rotx = float(self.pose_button[3].get())
    #     EE.roty = float(self.pose_button[4].get())
    #     EE.rotz = float(self.pose_button[5].get())

    #     self.update_IK(pose=EE, soln=5)

    # def solve_IK7(self):
    #     """
    #     Solves the inverse kinematics for a given end-effector pose using the first solution.
    #     """
    #     EE = EndEffector()
    #     EE.x = float(self.pose_button[0].get())
    #     EE.y = float(self.pose_button[1].get())
    #     EE.z = float(self.pose_button[2].get())
    #     EE.rotx = float(self.pose_button[3].get())
    #     EE.roty = float(self.pose_button[4].get())
    #     EE.rotz = float(self.pose_button[5].get())

    #     self.update_IK(pose=EE, soln=6)

    # def solve_IK8(self):
    #     """
    #     Solves the inverse kinematics for a given end-effector pose using the first solution.
    #     """
    #     EE = EndEffector()
    #     EE.x = float(self.pose_button[0].get())
    #     EE.y = float(self.pose_button[1].get())
    #     EE.z = float(self.pose_button[2].get())
    #     EE.rotx = float(self.pose_button[3].get())
    #     EE.roty = float(self.pose_button[4].get())
    #     EE.rotz = float(self.pose_button[5].get())

    #     self.update_IK(pose=EE, soln=7)

    def numerical_solve(self):
        """
        Solves the inverse kinematics for a given end-effector pose using a numerical method.
        """
        EE = EndEffector()
        EE.x = float(self.pose_button[0].get())
        EE.y = float(self.pose_button[1].get())
        EE.z = float(self.pose_button[2].get())
        EE.rotx = float(self.pose_button[3].get())
        EE.roty = float(self.pose_button[4].get())
        EE.rotz = float(self.pose_button[5].get())

        self.update_IK(pose=EE, soln=1, numerical=True)

    def update_FK(self, theta: list):
        """
        Updates the forward kinematics plot based on the given joint angles.

        Args:
            theta (list): List of joint angles.
        """
        try:
            self.robot.update_plot(angles=theta)
            self.canvas.draw()
        except ValueError:
            tk.messagebox.showerror("Input Error", "Please enter valid numbers")

    def update_IK(self, pose: EndEffector, soln=0, numerical=False):
        """
        Updates the inverse kinematics plot based on the given end-effector pose.

        Args:
            pose (EndEffector): The desired end-effector pose.
            soln (int, optional): The solution index to use. Defaults to 0.
            numerical (bool, optional): Whether to use a numerical solver. Defaults to False.
        """
        if numerical:
            self.robot.update_plot(pose=pose, soln=soln, numerical=True)
        else:
            self.robot.update_plot(pose=pose, soln=soln)

        self.canvas.draw()

    def activate_VK(self):
        """
        Activates velocity kinematics and starts continuously updating the robot's movement.
        """
        self.vk_status = True
        while self.vk_status:
            self.robot.move_velocity(self.v)
            self.canvas.draw()
            self.canvas.flush_events()
            time.sleep(0.05)

    def deactivate_VK(self):
        """
        Deactivates velocity kinematics, stopping the robot's movement.
        """
        self.vk_status = False

    def generate_traj(self):
        """
        Reads waypoint data from yaml file and plots points in 3D visualization
        """
        print("Trajectory Generation Mode Activated! \n Generating trajectory...")

        # get pid_gains from yaml file
        with open("waypoints.yml", "r") as file:
            waypoints = yaml.safe_load(file)

        self.waypoint_idx = 0
        self.robot.update_waypoints(waypoints["points"])
        self.robot.plot_3D()
        self.canvas.draw()

    def follow_traj(self):
        """
        TBA
        """
        pass

    def check_vk_status(self):
        """
        Checks and returns the status of the velocity kinematics.

        Returns:
            str: The status of velocity kinematics ("Activated!" or "Deactivated!").
        """
        return "Deactivated!" if not self.vk_status else "Activated!"

    def on_press(self, key):
        """
        Handles key press events to control the velocity of the robot.

        Args:
            key (pynput.keyboard.Key): The key that was pressed.
        """
        if self.vk_status:
            if key == keyboard.Key.up:
                self.v[1] = 1
            elif key == keyboard.Key.down:
                self.v[1] = -1
            elif key == keyboard.Key.left:
                self.v[0] = -1
            elif key == keyboard.Key.right:
                self.v[0] = 1

            elif hasattr(key, "char"):
                if key.char == "w":
                    self.v[2] = 1
                elif key.char == "s":
                    self.v[2] = -1

    def on_release(self, key):
        """
        Handles key release events to stop the robot's movement.

        Args:
            key (pynput.keyboard.Key): The key that was released.
        """
        if key == keyboard.Key.up:
            self.v[1] = 0
        elif key == keyboard.Key.down:
            self.v[1] = 0
        elif key == keyboard.Key.left:
            self.v[0] = 0
        elif key == keyboard.Key.right:
            self.v[0] = 0
        elif hasattr(key, "char"):
            if key.char == "w":
                self.v[2] = 0
            elif key.char == "s":
                self.v[2] = 0


def get_robot_type(robot_type: str) -> str:
    """
    Maps the robot type argument to a human-readable string.

    Args:
        robot_type (str): The robot type provided as input, e.g., '2-dof', 'scara', '5-dof'.

    Returns:
        str: The corresponding robot type in a more readable format.

    Raises:
        ValueError: If an unsupported robot type is provided.
    """
    if robot_type == "2-dof":
        return "Two-DOF"
    elif robot_type == "scara":
        return "Scara"
    elif robot_type == "5-dof":
        return "Five-DOF"
    else:
        raise ValueError(
            f"[ERROR] Unsupported robot type '{robot_type}'. Please provide one of the available types ('2-dof', 'scara', '5-dof')."
        )


def main():
    """
    Main function to initialize the Robot Manipulator Visualization application.

    Parses the robot type argument from the command line and initializes the
    visualization for the corresponding robot type.
    """
    # Argument parsing
    parser = argparse.ArgumentParser(
        description="Robot Manipulator Visualization for Kinematics Analysis"
    )
    parser.add_argument(
        "--robot_type",
        help="Insert robot type, e.g., '2-dof', 'scara', '5-dof'. Default is '2-dof'.",
        default="2-dof",
    )
    args = parser.parse_args()

    try:
        # Map the robot type to a readable format
        robot_type = get_robot_type(args.robot_type)
    except ValueError as e:
        print(str(e))
        return

    # Initialization message
    print(
        f"\nInitialized the Robot Manipulator Visualization for [ {robot_type} robot ] for Kinematics Analysis\n"
    )

    # Create the Tkinter root window and run the visualizer application
    root = tk.Tk()
    app = Visualizer(root, args)
    root.mainloop()


if __name__ == "__main__":
    main()<|MERGE_RESOLUTION|>--- conflicted
+++ resolved
@@ -133,10 +133,7 @@
         # Create end-effector pose field and labels
         self.pose_button = []
         pose_labels = ["X(m)", "Y(m)", "Z(m)", "RotX(rad)", "RotY(rad)", "RotZ(rad)"]
-<<<<<<< HEAD
-        #DEBUG_INIT = [-0.2394, -0.2394, 0.2422, 0, -1.2217, 0.785]
-        DEBUG_INIT = [.1103 , 0, 0.4053, 0, .7854, 0]
-=======
+        # Different initial values f
         # DEBUG_INIT = [-0.2394, -0.2394, 0.2422, 0, -1.2217, 0.785]
         # DEBUG_INIT = [-.0959,-.0169,.4802,-.4164,-.3272,1.116]
         # DEBUG_INIT = [-0.0861, -0.0861, 0.4618, -0.6155, -0.5236, 1.7407] DONE
@@ -148,7 +145,6 @@
         # DEBUG_INIT = []
         # DEBUG_INIT = [-0.1047, -0.0092, 0.4919, -0.316, -0.3477, 0.1801]
         # DEBUG_INIT = [-0.0501, 0, 0.4239, 0, -0.5544, 0]
->>>>>>> 59340a43
         for i in range(len(pose_labels)):
             position_label = ttk.Label(self.control_frame, text=pose_labels[i] + ":")
             position_label.grid(column=0, row=row_number, sticky=tk.W)
